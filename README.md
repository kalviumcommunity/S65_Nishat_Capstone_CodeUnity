--- conflicted
+++ resolved
@@ -1,10 +1,4 @@
 # 🧑‍💻 CodeUnity: Real-Time Collaborative Coding Platform
-
-<<<<<<< HEAD
-[**Live Demo**](https://cunity.vercel.app)
-=======
-[🌐 Live Demo](https://cunity.vercel.app/)
->>>>>>> a3017ae9
 
 > “CodeUnity empowers real-time collaboration and creativity—enabling developers to build, learn, and grow together.”
 
